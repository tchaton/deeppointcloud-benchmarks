import torch
from torch import nn
from abc import abstractmethod
import torch_geometric
from torch_geometric.nn import (
    global_max_pool,
    global_mean_pool,
    fps,
    radius,
    knn_interpolate,
)
from torch.nn import (
    Sequential as Seq,
    Linear as Lin,
    ReLU,
    LeakyReLU,
    BatchNorm1d as BN,
    Dropout,
)
from omegaconf.listconfig import ListConfig
from omegaconf.dictconfig import DictConfig
from collections import defaultdict
from torch_geometric.nn import MessagePassing
from torch_geometric.nn.inits import reset
import logging

from datasets.base_dataset import BaseDataset
from .base_model import BaseModel, SPECIAL_NAMES, BaseFactory
from .utils import is_omegaconf_list
from .core_modules import Identity

log = logging.getLogger(__name__)


class UnwrappedUnetBasedModel(BaseModel):
    """Create a Unet unwrapped generator"""

    def _save_sampling_and_search(self, down_conv, index):
        self._sampling_and_search_dict[index] = [
            getattr(down_conv, "sampler", None),
            getattr(down_conv, "neighbour_finder", None),
        ]

    def __init__(self, opt, model_type, dataset: BaseDataset, modules_lib):
        """Construct a Unet unwrapped generator

        The layers will be appended within lists with the following names
        * down_modules : Contains all the down module
        * inner_modules : Contain one or more inner modules
        * up_modules: Contains all the up module

        Parameters:
            opt - options for the network generation
            model_type - type of the model to be generated
            num_class - output of the network
            modules_lib - all modules that can be used in the UNet

        For a recursive implementation. See UnetBaseModel.

        opt is expected to contains the following keys:
        * down_conv
        * up_conv
        * OPTIONAL: innermost

        """
        super(UnwrappedUnetBasedModel, self).__init__(opt)
        # detect which options format has been used to define the model

        opt

        if is_omegaconf_list(opt.down_conv) or "down_conv_nn" not in opt.down_conv:
            raise NotImplementedError
        else:
            self._init_from_compact_format(opt, model_type, dataset, modules_lib)

    def _get_from_kwargs(self, kwargs, name):
        module = kwargs[name]
        kwargs.pop(name)
        return module

    def _create_down_and_up_modules(self, args_down, args_up, modules_lib):
        downconv_cls = self._get_from_kwargs(args_down, "down_conv_cls")
        upconv_cls = self._get_from_kwargs(args_up, "up_conv_cls")
        return downconv_cls(**args_down), upconv_cls(**args_up)

<<<<<<< HEAD
    def create_inner_modules(self, args_innermost, args_up, modules_lib):
        inners = []
        if isinstance(args_innermost, ListConfig):
            for inner_opt in args_innermost:
                module_name = self.get_from_kwargs(inner_opt, "module_name")
                inner_module_cls = getattr(modules_lib, module_name)
                inners.append(inner_module_cls(**inner_opt))
        else:
            module_name = self.get_from_kwargs(args_innermost, "module_name")
            inner_module_cls = getattr(modules_lib, module_name)
            inners.append(inner_module_cls(**args_innermost))

        upconv_cls = self.get_from_kwargs(args_up, "up_conv_cls")
        return inners, upconv_cls(**args_up)
=======
    def _create_inner_modules(self, args_innermost, args_up, modules_lib):
        module_name = self._get_from_kwargs(args_innermost, "module_name")
        inner_module_cls = getattr(modules_lib, module_name)
        upconv_cls = self._get_from_kwargs(args_up, "up_conv_cls")
        return inner_module_cls(**args_innermost), upconv_cls(**args_up)
>>>>>>> 727f37c3

    def _init_from_compact_format(self, opt, model_type, dataset, modules_lib):
        """Create a unetbasedmodel from the compact options format - where the
        same convolution is given for each layer, and arguments are given
        in lists
        """

        self.down_modules = nn.ModuleList()
        self.inner_modules = nn.ModuleList()
        self.up_modules = nn.ModuleList()

        num_convs = len(opt.down_conv.down_conv_nn)

        # Factory for creating up and down modules
        factory_module_cls = self._get_factory(model_type, modules_lib)
        down_conv_cls_name = opt.down_conv.module_name
        up_conv_cls_name = opt.up_conv.module_name
        self._factory_module = factory_module_cls(
            down_conv_cls_name, up_conv_cls_name, modules_lib
        )  # Create the factory object

        # construct unet structure
        contains_global = hasattr(opt, "innermost") and opt.innermost is not None
        if contains_global:
            assert len(opt.down_conv.down_conv_nn) + 1 == len(opt.up_conv.up_conv_nn)

            args_up = self._fetch_arguments_from_list(opt.up_conv, 0)
            args_up["up_conv_cls"] = self._factory_module.get_module(0, "UP")

<<<<<<< HEAD
            inners, up = self.create_inner_modules(opt.innermost, args_up, modules_lib)
            for inner in inners:
                self.inner_modules.append(inner)
=======
            inner, up = self._create_inner_modules(opt.innermost, args_up, modules_lib)
            self.inner_modules.append(inner)
>>>>>>> 727f37c3
            self.up_modules.append(up)

        else:
            self.inner_modules.append(Identity())

        if num_convs > 1:
            for index in range(num_convs - 1, 0, -1):
                args_up, args_down = self._fetch_arguments_up_and_down(opt, index)

                down_module, up_module = self._create_down_and_up_modules(args_down, args_up, modules_lib)
                self.down_modules.append(down_module)
                self.up_modules.append(up_module)
                self._save_sampling_and_search(down_module, index)
        else:
            index = num_convs

        index -= 1
        args_up, args_down = self._fetch_arguments_up_and_down(opt, index)
        args_down["nb_feature"] = dataset.feature_dimension
        args_up["nb_feature"] = dataset.feature_dimension

        down_module, up_module = self._create_down_and_up_modules(args_down, args_up, modules_lib)
        self.down_modules.append(down_module)
        self.up_modules.append(up_module)
        self._save_sampling_and_search(down_module, index)

        self.down_modules = self.down_modules[::-1]

    def _get_factory(self, model_name, modules_lib) -> BaseFactory:
        factory_module_cls = getattr(modules_lib, "{}Factory".format(model_name), None)
        if factory_module_cls is None:
            factory_module_cls = BaseFactory
        return factory_module_cls

    def _fetch_arguments_from_list(self, opt, index):
        """Fetch the arguments for a single convolution from multiple lists
        of arguments - for models specified in the compact format.
        """
        args = {}
        for o, v in opt.items():
            name = str(o)
            if is_omegaconf_list(v) and len(getattr(opt, o)) > 0:
                if name[-1] == "s" and name not in SPECIAL_NAMES:
                    name = name[:-1]
                v_index = v[index]
                if is_omegaconf_list(v_index):
                    v_index = list(v_index)
                args[name] = v_index
            else:
                if is_omegaconf_list(v):
                    v = list(v)
                args[name] = v
        args["precompute_multi_scale"] = self._precompute_multi_scale
        return args

    def _fetch_arguments_up_and_down(self, opt, index):
        # Defines down arguments
        args_down = self._fetch_arguments_from_list(opt.down_conv, index)
        args_down["index"] = index
        args_down["down_conv_cls"] = self._factory_module.get_module(index, "DOWN")

        # Defines up arguments
        idx = len(getattr(opt.up_conv, "up_conv_nn")) - index - 1
        args_up = self._fetch_arguments_from_list(opt.up_conv, idx)
        args_up["index"] = index
        args_up["up_conv_cls"] = self._factory_module.get_module(index, "UP")
        return args_up, args_down

    def _flatten_compact_options(self, opt):
        """Converts from a dict of lists, to a list of dicts
        """
        flattenedOpts = []

        for index in range(int(1e6)):
            try:
                flattenedOpts.append(DictConfig(self._fetch_arguments_from_list(opt, index)))
            except IndexError:
                break

        return flattenedOpts<|MERGE_RESOLUTION|>--- conflicted
+++ resolved
@@ -83,8 +83,7 @@
         upconv_cls = self._get_from_kwargs(args_up, "up_conv_cls")
         return downconv_cls(**args_down), upconv_cls(**args_up)
 
-<<<<<<< HEAD
-    def create_inner_modules(self, args_innermost, args_up, modules_lib):
+    def _create_inner_modules(self, args_innermost, args_up, modules_lib):
         inners = []
         if isinstance(args_innermost, ListConfig):
             for inner_opt in args_innermost:
@@ -98,13 +97,6 @@
 
         upconv_cls = self.get_from_kwargs(args_up, "up_conv_cls")
         return inners, upconv_cls(**args_up)
-=======
-    def _create_inner_modules(self, args_innermost, args_up, modules_lib):
-        module_name = self._get_from_kwargs(args_innermost, "module_name")
-        inner_module_cls = getattr(modules_lib, module_name)
-        upconv_cls = self._get_from_kwargs(args_up, "up_conv_cls")
-        return inner_module_cls(**args_innermost), upconv_cls(**args_up)
->>>>>>> 727f37c3
 
     def _init_from_compact_format(self, opt, model_type, dataset, modules_lib):
         """Create a unetbasedmodel from the compact options format - where the
@@ -134,14 +126,9 @@
             args_up = self._fetch_arguments_from_list(opt.up_conv, 0)
             args_up["up_conv_cls"] = self._factory_module.get_module(0, "UP")
 
-<<<<<<< HEAD
-            inners, up = self.create_inner_modules(opt.innermost, args_up, modules_lib)
+            inners, up = self._create_inner_modules(opt.innermost, args_up, modules_lib)
             for inner in inners:
                 self.inner_modules.append(inner)
-=======
-            inner, up = self._create_inner_modules(opt.innermost, args_up, modules_lib)
-            self.inner_modules.append(inner)
->>>>>>> 727f37c3
             self.up_modules.append(up)
 
         else:
