models:
    # This part describes a template model configuration
    MyTemplateModel: #name of your model. experiement.name should reference this
        type: TemplateModel #name of your model architecture. The modules will be looked for in models/<type>/nn.py
        down_conv:
            module_name: TemplateModelDownConv
            ratios: []
            radius: []
            down_conv_nn: [[], [], ...]
        up_conv:
            module_name: TemplateModelUpConv
            ratios: []
            radius: []
            up_conv_nn: [[], [], ...]   
            up_k: []  
            skip: True
        innermost:
            module_name: InnerModule
            aggr: max
            nn: []
        mlp_cls: 
            nn: []
            dropout: 0.5

<<<<<<< HEAD
    PointNet:
        type: PointNet
        input_stn:
            local_nn: [3, 64, 128, 1024]
            global_nn: [1024, 512, 256]
        local_nn_1: [3, 64, 64]
        feat_stn:
            k: 64
            local_nn: [64, 64, 128, 1024]
            global_nn: [1024, 512, 256]
        local_nn_2: [64, 64, 128, 1024]
        seg_nn: [1024 + 64, 512, 256, 128, N_CLS]


=======
    pointcnn_small:
        type: PointCNN
        define_constants:
            L1_OUT: 32
            L2_OUT: 32
            INNER_OUT: 64
        down_conv:
            module_name: PointCNNConvDown
            inN: [2048, 768]
            outN: [768, 384]
            K: [8, 12]
            D: [1, 2]
            C1: [0, L1_OUT]
            C2: [L1_OUT, L2_OUT]
            hidden_channel: [64, None]
        innermost:
            module_name: PointCNNConvDown
            inN: 384
            outN: 128
            K: 16
            D: 2
            C1: L2_OUT
            C2: INNER_OUT
        up_conv:  
            module_name: PointCNNConvUp
            K: [16, 12, 8]
            D: [6, 6, 6]
            C1: [INNER_OUT, 32 + L2_OUT, 32 + L1_OUT]
            C2: [32, 32, 32]
        mlp_cls: 
            nn: [32, 32, 32, 32]
            dropout: 0.5


    pointcnn_shapenet:
        type: PointCNN
        down_conv:
        -   
            module_name: PointCNNConvDown
            inN: 2048
            outN: 768
            K: 8
            D: 1
            C1: 0
            C2: 256
            hidden_channel: 64
        -
            module_name: PointCNNConvDown
            inN: 768
            outN: 384
            K: 12
            D: 2
            C1: 256
            C2: 256
        innermost:
            module_name: PointCNNConvDown
            inN: 384
            outN: 128
            K: 16
            D: 2
            C1: 256
            C2: 512
        up_conv:  
        -   
            module_name: PointCNNConvUp
            K: 16
            D: 6
            C1: 512
            C2: 256
        -
            module_name: PointCNNConvUp
            K: 12
            D: 6
            C1: 256
            C2: 256
        -
            module_name: PointCNNConvUp
            K: 8
            D: 6
            C1: 256
            C2: 64
        mlp_cls: 
            nn: [64, 64, 64, 64, 64]
            dropout: 0.5

>>>>>>> 004ca013
    # RandLA-Net: Efficient Semantic Segmentation of Large-Scale Point Clouds (https://arxiv.org/pdf/1911.11236.pdf)
    Randlanet_Res:
        type: RandLANet
        down_conv:
            module_name: RandLANetRes
            ratio: [[1, 1], [0.5, 0.5]]
            indim: [3, 32]
            outdim: [32, 128]
            point_pos_nn: [[[10, 8, FEAT], [10, 16, 16]], [[10, 16, 32], [10, 32, 64]]]
            attention_nn: [[[2 * FEAT, 8, 2 * FEAT], [32, 64, 32]], [[64, 128, 64], [128, 256, 128]]]
            down_conv_nn: [[[2 * FEAT, 8, 16], [32, 64, 32]], [[64, 64, 64], [128, 128, 128]]]
        innermost:
            module_name: GlobalBaseModule
            aggr: max
            nn: [131, 128]
        up_conv:
            module_name: FPModule
            up_conv_nn: [[128 + 128, 128], [128 + 32, 64], [64 + FEAT, 64]]
            up_k: [1, 1, 1]
            skip: True
        mlp_cls:
            nn: [64, 64, 64, 64, 64]
            dropout: 0.5
    
    Randlanet_Conv:
        type: RandLANet
        down_conv:
            module_name: RandlaConv
            ratio: [0.25, 0.25, 0.25]
            k: [16, 16, 16]
            point_pos_nn: [[10, 8, FEAT], [10, 8, 16], [10, 16, 32]]
            attention_nn: [[2 * FEAT, 8, 2 * FEAT], [32, 64, 32], [64, 128, 64]]
            down_conv_nn: [[2 * FEAT, 8, 16], [32, 64, 32], [64, 128, 128]]
        innermost:
            module_name: GlobalBaseModule
            aggr: max
            nn: [131, 128]
        up_conv:
            module_name: FPModule
            up_conv_nn: [[128 + 128, 128], [128 + 32, 64], [64 + 16, 64], [64 + FEAT, 64]] 
            up_k: [1, 1, 1, 1]
            skip: True
        mlp_cls:
            nn: [64, 64, 64, 64, 64]
            dropout: 0.5

    # Relation-Shape Convolutional Neural Network for Point Cloud Analysis (https://arxiv.org/abs/1904.07601)
    RSConv_2LD:
        type: RSConv
        down_conv:
            module_name: RSConv
            ratios: [0.2, 0.25]
            radius: [0.1, 0.2]
            local_nn: [[10, 8, FEAT], [10, 32, 64, 64]]
            down_conv_nn: [[FEAT, 16, 32, 64], [64, 64, 128]]
        innermost:
            module_name: GlobalBaseModule
            aggr: max
            nn: [128 + FEAT, 128] 
        up_conv:
            module_name: FPModule
            ratios: [1, 0.25, 0.2]
            radius: [0.2, 0.2, 0.1]
            up_conv_nn: [[128 + 128, 64], [64 + 64, 64], [64, 64]]
            up_k: [1, 3, 3]
            skip: True
        mlp_cls:
            nn: [64, 64, 64, 64]
            dropout: 0.5

    RSConv_4LD:
        type: RSConv
        down_conv:
            module_name: RSConv
            ratios: [0.5, 0.5, 0.5, 0.5]
            radius: [0.1, 0.2, 0.3, 0.4]
            local_nn: [[10, 8, FEAT], [10, 16, 16], [10, 32, 32], [10, 64, 64]]
            down_conv_nn: [[FEAT, 16, 16], [16, 32, 32], [32, 64, 64], [64, 128, 128]]
        innermost:
            module_name: GlobalBaseModule
            aggr: max
            nn: [131, 128] #[3  + 128]
        up_conv:
            module_name: FPModule
            up_conv_nn: [[128 + 128, 128], [128 + 64, 64], [64 + 32, 32], [32 + 16, 32], [32, 64]]
            up_k: [1, 3, 3, 3, 3]
            skip: True
        mlp_cls:
            nn: [64, 64, 64, 64]
            dropout: 0.1

    # KPConv: Flexible and Deformable Convolution for Point Clouds (https://arxiv.org/abs/1904.08889)
    SimpleKPConv:
        type: KPConv
        down_conv:
            module_name: KPConv
            ratios: [0.2, 0.25]
            radius: [0.2, 0.4]
            down_conv_nn: [[FEAT, 32], [32, 64]]
        up_conv:
            module_name: FPModule
            up_conv_nn: [[128 + 64, 64], [64 + 32, 64], [64 + FEAT, 64]]     
            up_k: [1, 3, 3]   
            skip: True    
        innermost:
            module_name: GlobalBaseModule
            aggr: max
            nn: [67, 128]
        mlp_cls: 
            nn: [64, 64, 64, 64, 64]
            dropout: 0.5

    ResidualKPConv:
        type: KPConv
        down_conv:
            module_name: ResidualBKPConv
            ratios: [0.2, 0.25]
            radius: [0.2, 0.4]
            down_conv_nn: [[FEAT, 32], [32, 64]]
        up_conv:
            module_name: ResidualUpsampleBKPConv
            radius: [1, 0.2, 0.1]
            up_conv_nn: [[128, 128], [64, 64], [64, 64]]     
            mlp_nn: [[128 + 64, 64], [32 + 64, 64], [64 + FEAT, 64]] 
            skip: True    
        innermost:
            module_name: GlobalBaseModule
            aggr: max
            nn: [64 + FEAT, 128]
        mlp_cls: 
            nn: [64, 64, 64, 64, 64]
            dropout: 0.5

    DeformableResidualKPConv:
        type: KPConv
        down_conv:
            module_name: LightDeformableKPConv
            ratios: [0.2, 0.25]
            radius:  [0.2, 0.4]
            down_conv_nn: [[FEAT, 32], [32, 64]]
        up_conv:
            module_name: SimpleUpsampleKPConv
            radius: [1, 0.2, 0.1]
            up_conv_nn: [[128, 128], [64, 64], [64, 64]]     
            mlp_nn: [[128 + 64, 64], [64 + 32, 64], [64 + FEAT, 64]] 
            skip: True    
        innermost:
            module_name: GlobalBaseModule
            aggr: max
            nn: [67, 128]
        mlp_cls: 
            nn: [64, 64, 64, 64, 64]
            dropout: 0.5

    # PointNet++: Deep Hierarchical Feature Learning on Point Sets in a Metric Space (https://arxiv.org/abs/1706.02413)
    pointnet2:
        type: pointnet2
        down_conv:
            module_name: SAModule
            ratios: [0.2, 0.25]
            radius: [0.2, 0.4]
            down_conv_nn: [[FEAT + 3, 64, 64, 128], [128 + 3, 128, 128, 256]]
            radius_num_points: [64, 64]
        up_conv:
            module_name: FPModule
            up_conv_nn: [[1024 + 256, 256, 256], [256 + 128, 256, 128], [128 + FEAT, 128, 128, 128]]
            up_k: [1, 3, 3]   
            skip: True    
        innermost:
            module_name: GlobalBaseModule
            aggr: max
            nn: [256 + 3, 256, 512, 1024]
        mlp_cls: 
            nn: [128, 128, 128]
            dropout: 0.5
    
    pointnet2ms:
        type: pointnet2
        down_conv:
            module_name: SAModule
            ratios: [0.25, 0.25]
            radius: [[0.1,0.2,0.4], [0.4, 0.8]]
            radius_num_points: [[32, 64, 128],[64, 128]]
            down_conv_nn: [[FEAT+3, 64, 96, 128], [128 * 3 + 3, 128, 196, 256]]
        up_conv:
            module_name: FPModule
            up_conv_nn: [[1024 + 256 * 2, 256, 256], [256 + 128 * 3, 128, 128], [128 + FEAT, 128, 128]]
            up_k: [1, 3, 3]   
            skip: True    
        innermost:
            module_name: GlobalBaseModule
            aggr: max
            nn: [256* 2 + 3, 256, 512, 1024]
        mlp_cls: 
            nn: [128, 128, 128]
            dropout: 0.5<|MERGE_RESOLUTION|>--- conflicted
+++ resolved
@@ -22,7 +22,6 @@
             nn: []
             dropout: 0.5
 
-<<<<<<< HEAD
     PointNet:
         type: PointNet
         input_stn:
@@ -37,7 +36,6 @@
         seg_nn: [1024 + 64, 512, 256, 128, N_CLS]
 
 
-=======
     pointcnn_small:
         type: PointCNN
         define_constants:
@@ -123,7 +121,6 @@
             nn: [64, 64, 64, 64, 64]
             dropout: 0.5
 
->>>>>>> 004ca013
     # RandLA-Net: Efficient Semantic Segmentation of Large-Scale Point Clouds (https://arxiv.org/pdf/1911.11236.pdf)
     Randlanet_Res:
         type: RandLANet
