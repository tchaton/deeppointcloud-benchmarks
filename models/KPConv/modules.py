--- conflicted
+++ resolved
@@ -21,11 +21,8 @@
 from torch_geometric.nn import PointConv, fps, radius, global_max_pool, MessagePassing
 from torch.nn.parameter import Parameter
 from torch_geometric.utils import scatter_
-<<<<<<< HEAD
 from models.core_sampling_and_search import RadiusNeighbourFinder, FPSSampler
 from .kernels import PointKernel, LightDeformablePointKernel, PointKernelPartialDense
-=======
->>>>>>> 434dbc50
 from torch_geometric.nn import global_mean_pool
 from torch_scatter import scatter_max
 
@@ -70,14 +67,27 @@
 
         raise NotImplementedError
 
-<<<<<<< HEAD
+
 ####################### BUILT WITH PARTIAL DENSE FORMAT ############################
 
 
 class BaseKPConvPartialDense(BaseConvolutionDown):
-    def __init__(self, ratio=None, radius=None, down_conv_nn=None, kp_points=16,  nb_feature=0,  is_strided=False, KP_EXTENT=None, DENSITY_PARAMETER=None, *args, **kwargs):
-        super(BaseKPConvPartialDense, self).__init__(FPSSampler(ratio), RadiusNeighbourFinder(
-            radius, conv_type=kwargs.get("conv_type")), *args, **kwargs)
+    def __init__(
+        self,
+        ratio=None,
+        radius=None,
+        down_conv_nn=None,
+        kp_points=16,
+        nb_feature=0,
+        is_strided=False,
+        KP_EXTENT=None,
+        DENSITY_PARAMETER=None,
+        *args,
+        **kwargs
+    ):
+        super(BaseKPConvPartialDense, self).__init__(
+            FPSSampler(ratio), RadiusNeighbourFinder(radius, conv_type=kwargs.get("conv_type")), *args, **kwargs
+        )
 
         self.ratio = ratio
         self.radius = radius
@@ -108,9 +118,15 @@
     def __init__(self, *args, **kwargs):
         super(KPConvPartialDense, self).__init__(*args, **kwargs)
 
-        self._conv = PointKernelPartialDense(self.kp_points, self.in_features,
-                                             self.out_features, radius=self.radius, is_strided=self.is_strided,
-                                             KP_EXTENT=self.KP_EXTENT, DENSITY_PARAMETER=self.DENSITY_PARAMETER)
+        self._conv = PointKernelPartialDense(
+            self.kp_points,
+            self.in_features,
+            self.out_features,
+            radius=self.radius,
+            is_strided=self.is_strided,
+            KP_EXTENT=self.KP_EXTENT,
+            DENSITY_PARAMETER=self.DENSITY_PARAMETER,
+        )
         self.activation = kwargs.get("act", nn.LeakyReLU(0.2))
 
     def conv(self, x, pos, idx_sampler, idx_neighbour):
@@ -121,15 +137,27 @@
     def __init__(self, *args, **kwargs):
         super(ResnetPartialDense, self).__init__(*args, **kwargs)
 
-        self._kp_conv0 = PointKernelPartialDense(self.kp_points, self.in_features,
-                                                 self.intermediate_features, radius=self.radius, is_strided=False,
-                                                 KP_EXTENT=self.KP_EXTENT, DENSITY_PARAMETER=self.DENSITY_PARAMETER)
-
-        self._kp_conv1 = PointKernelPartialDense(self.kp_points, self.intermediate_features,
-                                                 self.out_features, radius=self.radius, is_strided=self.is_strided,
-                                                 KP_EXTENT=self.KP_EXTENT, DENSITY_PARAMETER=self.DENSITY_PARAMETER)
-
-        if(self.out_features != self.intermediate_features):
+        self._kp_conv0 = PointKernelPartialDense(
+            self.kp_points,
+            self.in_features,
+            self.intermediate_features,
+            radius=self.radius,
+            is_strided=False,
+            KP_EXTENT=self.KP_EXTENT,
+            DENSITY_PARAMETER=self.DENSITY_PARAMETER,
+        )
+
+        self._kp_conv1 = PointKernelPartialDense(
+            self.kp_points,
+            self.intermediate_features,
+            self.out_features,
+            radius=self.radius,
+            is_strided=self.is_strided,
+            KP_EXTENT=self.KP_EXTENT,
+            DENSITY_PARAMETER=self.DENSITY_PARAMETER,
+        )
+
+        if self.out_features != self.intermediate_features:
             self.shortcut_op = UnaryConv(self.intermediate_features, self.out_features)
         else:
             self.shortcut_op = torch.nn.Identity()
@@ -139,7 +167,7 @@
 
         x = self.kp_conv1(x, pos, idx_sampler, idx_neighbour)
 
-        if(self.is_strided):
+        if self.is_strided:
             input = max_pool(input, idx_sampler)
         x = x + self.shortcut_op(input)
 
@@ -150,17 +178,29 @@
     def __init__(self, *args, **kwargs):
         super(ResnetBottleNeckPartialDense, self).__init__(*args, **kwargs)
 
-        self._kp_conv0 = PointKernelPartialDense(self.kp_points, self.intermediate_features,
-                                                 self.intermediate_features, radius=self.radius, is_strided=False,
-                                                 KP_EXTENT=self.KP_EXTENT, DENSITY_PARAMETER=self.DENSITY_PARAMETER)
-
-        self._kp_conv1 = PointKernelPartialDense(self.kp_points, self.intermediate_features,
-                                                 self.intermediate_features, radius=self.radius, is_strided=self.is_strided,
-                                                 KP_EXTENT=self.KP_EXTENT, DENSITY_PARAMETER=self.DENSITY_PARAMETER)
+        self._kp_conv0 = PointKernelPartialDense(
+            self.kp_points,
+            self.intermediate_features,
+            self.intermediate_features,
+            radius=self.radius,
+            is_strided=False,
+            KP_EXTENT=self.KP_EXTENT,
+            DENSITY_PARAMETER=self.DENSITY_PARAMETER,
+        )
+
+        self._kp_conv1 = PointKernelPartialDense(
+            self.kp_points,
+            self.intermediate_features,
+            self.intermediate_features,
+            radius=self.radius,
+            is_strided=self.is_strided,
+            KP_EXTENT=self.KP_EXTENT,
+            DENSITY_PARAMETER=self.DENSITY_PARAMETER,
+        )
 
         self.uconv_0 = UnaryConv(self.in_features, self.intermediate_features)
 
-        if (self.out_features != self.intermediate_features):
+        if self.out_features != self.intermediate_features:
             self.shortcut_op = UnaryConv(self.intermediate_features, self.out_features)
         else:
             self.shortcut_op = torch.nn.Identity()
@@ -171,13 +211,12 @@
         x = self._kp_conv0(x, pos, idx_sampler, idx_neighbour)
         x = self._kp_conv1(x, pos, idx_sampler, idx_neighbour)
 
-        if (self.is_strided):
+        if self.is_strided:
             input = max_pool(idx_neighbour, idx_neighbour.view(-1))
         x = x + self.shortcut_op(input)
 
         return x
-=======
->>>>>>> 434dbc50
+
 
 ####################### BUILT WITH BaseConvolutionDown ############################
 
@@ -501,25 +540,17 @@
 
 
 class UnaryConv(torch.nn.Module):
-<<<<<<< HEAD
-
-    def __init__(self, num_inputs, num_outputs):
-=======
     def __init__(self, num_inputs, num_outputs, config):
->>>>>>> 434dbc50
         """
         1x1 convolution on point cloud (we can even call it a mini pointnet)
         """
         super(UnaryConv, self).__init__()
         self.num_inputs = num_inputs
         self.num_outputs = num_outputs
-<<<<<<< HEAD
-        self.weight = Parameter(weight_variable([self.num_inputs,
-                                                 self.num_outputs]))
-=======
+
+        self.weight = Parameter(weight_variable([self.num_inputs, self.num_outputs]))
+
         self.config = config
-        self.weight = Parameter(weight_variable([self.num_inputs, self.num_outputs]))
->>>>>>> 434dbc50
 
     def forward(self, features):
         """
