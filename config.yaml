--- conflicted
+++ resolved
@@ -6,15 +6,9 @@
 
 training:
     shuffle: True
-<<<<<<< HEAD
     num_workers: 2
     batch_size: 4
     cuda: 0
-=======
-    num_workers: 6
-    batch_size: 8
-    cuda: 1
->>>>>>> b76e4bed
 
 experiment:
     name: pointunet
@@ -87,15 +81,6 @@
                 module_name: GlobalBaseModule
                 aggr: max
                 nn: [259, 256, 512, 1024]
-<<<<<<< HEAD
             mlp_cls: 
                 nn: [128, 128, 128, 128]
-                dropout: 0.5
-
-             
-                
-            
-=======
-            skip: True
-            mlp_cls: [128, 128, 128, 128]
->>>>>>> b76e4bed
+                dropout: 0.5