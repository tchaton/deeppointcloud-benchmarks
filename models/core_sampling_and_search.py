from abc import ABC, abstractmethod
from typing import List, Union
import math
from functools import partial
import torch
from torch_geometric.nn import fps, radius, knn
import torch_points as tp


class BaseSampler(ABC):
    """If num_to_sample is provided, sample exactly
        num_to_sample points. Otherwise sample floor(pos[0] * ratio) points
    """

    def __init__(self, ratio=None, num_to_sample=None):
        if num_to_sample is not None:
            if ratio is not None:
                raise ValueError("Can only specify ratio or num_to_sample, not both")
            self._num_to_sample = num_to_sample
        else:
            self._ratio = ratio

    def __call__(self, pos, batch=None):
        return self.sample(pos, batch=batch)

    def _get_num_to_sample(self, batch_size) -> int:
        if hasattr(self, "_num_to_sample"):
            return self._num_to_sample
        else:
            return math.floor(batch_size * self._ratio)

    def _get_ratio_to_sample(self, batch_size) -> float:
        if hasattr(self, "_ratio"):
            return self._ratio
        else:
            return self._num_to_sample / float(batch_size)

    @abstractmethod
    def sample(self, pos, batch=None):
        pass


class FPSSampler(BaseSampler):
    """If num_to_sample is provided, sample exactly
        num_to_sample points. Otherwise sample floor(pos[0] * ratio) points
    """

    def sample(self, pos, batch):
        if len(pos.shape) != 2:
            raise ValueError(" This class is for sparse data and expects the pos tensor to be of dimension 2")
        return fps(pos, batch, ratio=self._get_ratio_to_sample(pos.shape[0]))


class DenseFPSSampler(BaseSampler):
    """If num_to_sample is provided, sample exactly
        num_to_sample points. Otherwise sample floor(pos[0] * ratio) points
    """

    def sample(self, pos, **kwargs):
        """ Sample pos

        Arguments:
            pos -- [B, N, 3]

        Returns:
            indexes -- [B, num_sample]
        """
        if len(pos.shape) != 3:
            raise ValueError(" This class is for dense data and expects the pos tensor to be of dimension 2")
        return tp.furthest_point_sample(pos, self._get_num_to_sample(pos.shape[1]))


class RandomSampler(BaseSampler):
    """If num_to_sample is provided, sample exactly
        num_to_sample points. Otherwise sample floor(pos[0] * ratio) points
    """

    def sample(self, pos, batch):
        if len(pos.shape) != 2:
            raise ValueError(" This class is for sparse data and expects the pos tensor to be of dimension 2")
        idx = torch.randint(0, pos.shape[0], (self._get_num_to_sample(pos.shape[0]),))
        return idx


class DenseRandomSampler(BaseSampler):
    """If num_to_sample is provided, sample exactly
        num_to_sample points. Otherwise sample floor(pos[0] * ratio) points
        Arguments:
            pos -- [B, N, 3]
    """

    def sample(self, pos, **kwargs):
        if len(pos.shape) != 3:
            raise ValueError(" This class is for dense data and expects the pos tensor to be of dimension 2")
        idx = torch.randint(0, pos.shape[1], (self._get_num_to_sample(pos.shape[1]),))
        return idx


class BaseNeighbourFinder(ABC):
    def __call__(self, x, y, batch_x, batch_y):
        return self.find_neighbours(x, y, batch_x, batch_y)

    @abstractmethod
    def find_neighbours(self, x, y, batch_x, batch_y):
        pass


class RadiusNeighbourFinder(BaseNeighbourFinder):
<<<<<<< HEAD

    def __init__(self, radius: float, max_num_neighbors: int = 64, conv_type="MESSAGE_PASSING"):
=======
    def __init__(self, radius: float, max_num_neighbors: int = 64):
>>>>>>> 434dbc50
        self._radius = radius
        self._max_num_neighbors = max_num_neighbors
        self._conv_type = conv_type

    def find_neighbours(self, x, y, batch_x, batch_y):
<<<<<<< HEAD
        if self._conv_type == "MESSAGE_PASSING":
            return radius(x, y, self._radius, batch_x, batch_y, max_num_neighbors=self._max_num_neighbors)
        elif self._conv_type == "PARTIAL_DENSE" or self._conv_type == "DENSE":
            return tp.ball_query(self._radius, self._max_num_neighbors, x, y, batch_x, batch_y, mode=self._conv_type)
        else:
            raise NotImplementedError
=======
        return radius(x, y, self._radius, batch_x, batch_y, max_num_neighbors=self._max_num_neighbors,)
>>>>>>> 434dbc50


class KNNNeighbourFinder(BaseNeighbourFinder):
    def __init__(self, k):
        self.k = k

    def find_neighbours(self, x, y, batch_x, batch_y):
        return knn(x, y, self.k, batch_x, batch_y)


class DilatedKNNNeighbourFinder(BaseNeighbourFinder):
    def __init__(self, k, dilation):
        self.k = k
        self.dilation = dilation
        self.initialFinder = KNNNeighbourFinder(k * dilation)

    def find_neighbours(self, x, y, batch_x, batch_y):
        # find the self.k * self.dilation closest neighbours in x for each y
        row, col = self.initialFinder.find_neighbours(x, y, batch_x, batch_y)

        # for each point in y, randomly select k of its neighbours
        index = torch.randint(self.k * self.dilation, (len(y), self.k), device=row.device, dtype=torch.long,)

        arange = torch.arange(len(y), dtype=torch.long, device=row.device)
        arange = arange * (self.k * self.dilation)
        index = (index + arange.view(-1, 1)).view(-1)
        row, col = row[index], col[index]

        return row, col


class BaseMSNeighbourFinder(ABC):
    def __call__(self, x, y, batch_x=None, batch_y=None, scale_idx=0):
        return self.find_neighbours(x, y, batch_x=batch_x, batch_y=batch_y, scale_idx=scale_idx)

    @abstractmethod
    def find_neighbours(self, x, y, batch_x=None, batch_y=None, scale_idx=0):
        pass

    @property
    @abstractmethod
    def num_scales(self):
        pass


class MultiscaleRadiusNeighbourFinder(BaseMSNeighbourFinder):
    """ Radius search with support for multiscale for sparse graphs

        Arguments:
            radius {Union[float, List[float]]}

        Keyword Arguments:
            max_num_neighbors {Union[int, List[int]]}  (default: {64})

        Raises:
            ValueError: [description]
    """

    def __init__(
        self, radius: Union[float, List[float]], max_num_neighbors: Union[int, List[int]] = 64,
    ):
        if not isinstance(max_num_neighbors, list) and isinstance(radius, list):
            self._radius = radius
            self._max_num_neighbors = [max_num_neighbors for i in range(len(self._radius))]
            return

        if not isinstance(radius, list) and isinstance(max_num_neighbors, list):
            self._max_num_neighbors = max_num_neighbors
            self._radius = [radius for i in range(len(self._max_num_neighbors))]
            return

        if isinstance(max_num_neighbors, list):
            if len(max_num_neighbors) != len(radius):
                raise ValueError("Both lists max_num_neighbors and radius should be of the same length")
            self._max_num_neighbors = max_num_neighbors
            self._radius = radius
            return

        self._max_num_neighbors = [max_num_neighbors]
        self._radius = [radius]

    def find_neighbours(self, x, y, batch_x=None, batch_y=None, scale_idx=0):
        if scale_idx >= self.num_scales:
            raise ValueError("Scale %i is out of bounds %i" % (scale_idx, self.num_scales))
        return radius(
            x, y, self._radius[scale_idx], batch_x, batch_y, max_num_neighbors=self._max_num_neighbors[scale_idx],
        )

    @property
    def num_scales(self):
        return len(self._radius)

    def __call__(self, x, y, batch_x=None, batch_y=None, scale_idx=0):
        """ Sparse interface of the neighboorhood finder
        """
        return self.find_neighbours(x, y, batch_x, batch_y, scale_idx)


class DenseRadiusNeighbourFinder(MultiscaleRadiusNeighbourFinder):
    """ Multiscale radius search for dense graphs
    """

    def find_neighbours(self, x, y, scale_idx=0):
        if scale_idx >= self.num_scales:
            raise ValueError("Scale %i is out of bounds %i" % (scale_idx, self.num_scales))
        return tp.ball_query(self._radius[scale_idx], self._max_num_neighbors[scale_idx], x, y)

    def __call__(self, x, y, scale_idx=0, **kwargs):
        """ Dense interface of the neighboorhood finder
        """
        return self.find_neighbours(x, y, scale_idx)<|MERGE_RESOLUTION|>--- conflicted
+++ resolved
@@ -106,27 +106,18 @@
 
 
 class RadiusNeighbourFinder(BaseNeighbourFinder):
-<<<<<<< HEAD
-
     def __init__(self, radius: float, max_num_neighbors: int = 64, conv_type="MESSAGE_PASSING"):
-=======
-    def __init__(self, radius: float, max_num_neighbors: int = 64):
->>>>>>> 434dbc50
         self._radius = radius
         self._max_num_neighbors = max_num_neighbors
         self._conv_type = conv_type
 
     def find_neighbours(self, x, y, batch_x, batch_y):
-<<<<<<< HEAD
         if self._conv_type == "MESSAGE_PASSING":
             return radius(x, y, self._radius, batch_x, batch_y, max_num_neighbors=self._max_num_neighbors)
         elif self._conv_type == "PARTIAL_DENSE" or self._conv_type == "DENSE":
             return tp.ball_query(self._radius, self._max_num_neighbors, x, y, batch_x, batch_y, mode=self._conv_type)
         else:
             raise NotImplementedError
-=======
-        return radius(x, y, self._radius, batch_x, batch_y, max_num_neighbors=self._max_num_neighbors,)
->>>>>>> 434dbc50
 
 
 class KNNNeighbourFinder(BaseNeighbourFinder):
